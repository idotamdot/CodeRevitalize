from setuptools import setup, find_packages

setup(
    name='coderevitalize',
    version='0.1.0',
    packages=find_packages(where='src'),
    package_dir={'': 'src'},
    entry_points={
        'console_scripts': [
            'coderevitalize = coderevitalize.cli:main',
        ],
    },
    install_requires=[
        'radon==6.0.1',
<<<<<<< HEAD
        'pyyaml>=5.0',
=======
        'openai',
>>>>>>> e22deb58
    ],
    author='Jules',
    author_email='jules@example.com',
    description='A tool to analyze Python code for "aged" or inefficient patterns.',
    long_description=open('README.md').read(),
    long_description_content_type='text/markdown',
    url='https://github.com/example/coderevitalize', # Placeholder URL
    classifiers=[
        'Programming Language :: Python :: 3',
        'License :: OSI Approved :: MIT License', # Placeholder License
        'Operating System :: OS Independent',
    ],
    python_requires='>=3.6',
)<|MERGE_RESOLUTION|>--- conflicted
+++ resolved
@@ -12,11 +12,7 @@
     },
     install_requires=[
         'radon==6.0.1',
-<<<<<<< HEAD
-        'pyyaml>=5.0',
-=======
         'openai',
->>>>>>> e22deb58
     ],
     author='Jules',
     author_email='jules@example.com',
