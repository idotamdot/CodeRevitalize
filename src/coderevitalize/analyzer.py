import ast
import re
from radon.visitors import ComplexityVisitor
from .ai import get_ai_response

class ArgumentCountAnalyzer(ast.NodeVisitor):
    """
    Analyzes Python source code to find functions with too many arguments.
    """

    def __init__(self, max_args=5):
        self.max_args = max_args
        self.findings = []

    def visit_FunctionDef(self, node):
        args = node.args.args
        num_args = len(args)
        is_method = False

        if args and args[0].arg == 'self':
            num_args -= 1
            is_method = True

        if num_args > self.max_args:
            message = f"Function '{node.name}' has {num_args} arguments"
            if is_method:
                message += " (excluding self)"
            message += f", which is more than the allowed {self.max_args}."

            self.findings.append({
                "type": "argument_count",
                "function_name": node.name,
                "line_number": node.lineno,
                "value": num_args,
                "severity": "high",
                "message": message,
                "suggestion": "Consider grouping related parameters into a class or dictionary."
            })
        self.generic_visit(node)

class FunctionLengthAnalyzer(ast.NodeVisitor):
    """
    Analyzes Python source code to find functions that are too long.
    """

    def __init__(self, max_lines=50):
        self.max_lines = max_lines
        self.findings = []

    def visit_FunctionDef(self, node):
        # This requires Python 3.8+ for end_lineno
        if hasattr(node, 'end_lineno'):
            num_lines = node.end_lineno - node.lineno + 1
            if num_lines > self.max_lines:
                self.findings.append({
                    "type": "function_length",
                    "function_name": node.name,
                    "line_number": node.lineno,
                    "value": num_lines,
                    "severity": "medium",
                    "message": f"Function '{node.name}' has {num_lines} lines, which is more than the allowed {self.max_lines}.",
                    "suggestion": "Consider breaking this function into smaller, more focused functions."
                })
        self.generic_visit(node)


class UnusedImportAnalyzer(ast.NodeVisitor):
    """
    Analyzes Python source code to find unused imports.
    """

    def __init__(self):
        self.imports = {}  # {name: line_number}
        self.used_names = set()
        self.findings = []

    def visit_Import(self, node):
        for alias in node.names:
            name = alias.asname if alias.asname else alias.name
            self.imports[name] = node.lineno

    def visit_ImportFrom(self, node):
        for alias in node.names:
            name = alias.asname if alias.asname else alias.name
            self.imports[name] = node.lineno

    def visit_Name(self, node):
        self.used_names.add(node.id)

    def visit_Attribute(self, node):
        # For cases like os.path, we need to track the base name
        if isinstance(node.value, ast.Name):
            self.used_names.add(node.value.id)
        self.generic_visit(node)

    def finalize(self):
        """Call this after visiting the entire tree to generate findings."""
        for name, line_number in self.imports.items():
            if name not in self.used_names and name != '*':
                self.findings.append({
                    "type": "unused_imports",
                    "function_name": None,
                    "line_number": line_number,
                    "value": name,
                    "severity": "low",
                    "message": f"Unused import '{name}' found.",
                    "suggestion": "Remove this unused import to clean up the code."
                })


class MissingDocstringAnalyzer(ast.NodeVisitor):
    """
    Analyzes Python source code to find functions missing docstrings.
    """

    def __init__(self):
        self.findings = []

    def visit_FunctionDef(self, node):
        # Check if function has a docstring
        has_docstring = (
            node.body and 
            isinstance(node.body[0], ast.Expr) and
            isinstance(node.body[0].value, ast.Constant) and
            isinstance(node.body[0].value.value, str)
        )
        
        # Skip private functions (starting with _) unless they're special methods
        if not has_docstring and not (node.name.startswith('_') and not node.name.startswith('__')):
            self.findings.append({
                "type": "missing_docstrings", 
                "function_name": node.name,
                "line_number": node.lineno,
                "value": node.name,
                "severity": "low",
                "message": f"Missing docstring for function '{node.name}'.",
                "suggestion": "Add a docstring to describe what this function does."
            })
        self.generic_visit(node)


class MagicNumberAnalyzer(ast.NodeVisitor):
    """
    Analyzes Python source code to find magic numbers.
    """

    def __init__(self):
        self.findings = []
        self.allowed_numbers = {0, 1, -1, 2}  # Common acceptable numbers

    def visit_Constant(self, node):
        if (isinstance(node.value, (int, float)) and 
            node.value not in self.allowed_numbers and
            not isinstance(node.value, bool)):  # Exclude True/False
            self.findings.append({
                "type": "magic_numbers",
                "function_name": None,
                "line_number": node.lineno,
                "value": node.value,
                "severity": "low", 
                "message": f"Magic number {node.value} found.",
                "suggestion": "Consider using a named constant instead of a magic number."
            })
        self.generic_visit(node)


class TodoCommentAnalyzer:
    """
    Analyzes Python source code to find TODO/FIXME comments.
    """

    def __init__(self):
        self.findings = []

    def analyze(self, source_code):
        """Analyze source code for TODO/FIXME comments."""
        lines = source_code.split('\n')
        todo_pattern = re.compile(r'#.*\b(TODO|FIXME|HACK|XXX|OPTIMIZE)\b', re.IGNORECASE)
        
        for line_num, line in enumerate(lines, 1):
            match = todo_pattern.search(line)
            if match:
                keyword = match.group(1).upper()
                self.findings.append({
                    "type": "todo_comments",
                    "function_name": None,
                    "line_number": line_num,
                    "value": keyword,
                    "severity": "info",
                    "message": f"{keyword} comment found: {line.strip()}",
                    "suggestion": "Consider addressing this comment or creating a proper issue/task."
                })

def analyze_complexity(source_code, max_complexity=10):
    """
    Analyzes the given source code for cyclomatic complexity.
    """
    findings = []
    try:
        visitor = ComplexityVisitor.from_code(source_code)
        for function in visitor.functions:
            if function.complexity > max_complexity:
                findings.append({
                    "type": "complexity",
                    "function_name": function.name,
                    "line_number": function.lineno,
                    "value": function.complexity,
                    "severity": "high",
                    "message": f"Function '{function.name}' has a cyclomatic complexity of {function.complexity}, which is more than the allowed {max_complexity}.",
                    "suggestion": "Consider breaking this function into smaller functions or simplifying the logic."
                })
    except Exception:
        # Radon can fail on some code, so we ignore errors for now.
        pass
    return findings

def analyze_code(source_code, max_args=5, max_complexity=10, max_lines=50, config=None):
    """
    Analyzes the given source code for various issues and returns a list of findings.
    """
    all_findings = []

    # Use config if provided, otherwise use defaults
    if config:
        max_args = config.max_args
        max_complexity = config.max_complexity
        max_lines = config.max_lines

    # AST-based analysis (argument count, function length)
    try:
        tree = ast.parse(source_code)

        arg_analyzer = ArgumentCountAnalyzer(max_args=max_args)
        arg_analyzer.visit(tree)
        all_findings.extend(arg_analyzer.findings)

        length_analyzer = FunctionLengthAnalyzer(max_lines=max_lines)
        length_analyzer.visit(tree)
        all_findings.extend(length_analyzer.findings)

        # New analyzers
        if not config or config.checks.get("unused_imports", True):
            import_analyzer = UnusedImportAnalyzer()
            import_analyzer.visit(tree)
            import_analyzer.finalize()
            all_findings.extend(import_analyzer.findings)

        if not config or config.checks.get("missing_docstrings", True):
            docstring_analyzer = MissingDocstringAnalyzer()
            docstring_analyzer.visit(tree)
            all_findings.extend(docstring_analyzer.findings)

        if not config or config.checks.get("magic_numbers", True):
            magic_analyzer = MagicNumberAnalyzer()
            magic_analyzer.visit(tree)
            all_findings.extend(magic_analyzer.findings)

    except SyntaxError as e:
        all_findings.append({
            "type": "syntax_error",
            "function_name": None,
            "line_number": e.lineno,
            "value": None,
            "severity": "critical",
            "message": f"Invalid syntax: {e.msg}",
            "suggestion": "Fix the syntax error before running other analyses."
        })
        # If syntax is invalid, we can't proceed with other analyses
        return all_findings

    # Complexity analysis
    all_findings.extend(analyze_complexity(source_code, max_complexity))

<<<<<<< HEAD
    # TODO comment analysis
    if not config or config.checks.get("todo_comments", True):
        todo_analyzer = TodoCommentAnalyzer()
        todo_analyzer.analyze(source_code)
        all_findings.extend(todo_analyzer.findings)

    # Apply severity levels from config if provided
    if config and config.severity:
        for finding in all_findings:
            finding_type = finding["type"]
            if finding_type in config.severity:
                finding["severity"] = config.severity[finding_type]

    return all_findings
=======
    return all_findings

def explain_code(source_code, language="Python"):
    """
    Uses an AI to explain the given source code.
    """
    prompt = f"Explain the following {language} code:\n\n```{language.lower()}\n{source_code}\n```"
    return get_ai_response(prompt)
>>>>>>> e22deb58
<|MERGE_RESOLUTION|>--- conflicted
+++ resolved
@@ -271,7 +271,6 @@
     # Complexity analysis
     all_findings.extend(analyze_complexity(source_code, max_complexity))
 
-<<<<<<< HEAD
     # TODO comment analysis
     if not config or config.checks.get("todo_comments", True):
         todo_analyzer = TodoCommentAnalyzer()
@@ -286,13 +285,10 @@
                 finding["severity"] = config.severity[finding_type]
 
     return all_findings
-=======
-    return all_findings
 
 def explain_code(source_code, language="Python"):
     """
     Uses an AI to explain the given source code.
     """
     prompt = f"Explain the following {language} code:\n\n```{language.lower()}\n{source_code}\n```"
-    return get_ai_response(prompt)
->>>>>>> e22deb58
+    return get_ai_response(prompt)